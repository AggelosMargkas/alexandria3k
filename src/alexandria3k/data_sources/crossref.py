--- conflicted
+++ resolved
@@ -213,20 +213,6 @@
     """A cursor over the items data files. Internal use only.
     Not used directly by an SQLite table."""
 
-<<<<<<< HEAD
-    def __init__(self, table):
-        """Not part of the apsw VTCursor interface.
-        The table argument is a StreamingTable object"""
-        self.table = table
-        self.eof = False
-        # The following get initialized in Filter()
-        self.file_index = None
-        self.single_file = None
-        self.file_read = None
-        self.items = None
-
-=======
->>>>>>> e81bc75d
     def Filter(self, index_number, _index_name, constraint_args):
         """Always called first to initialize an iteration to the first
         (possibly constrained) row of the table"""
